{
  "nodes": {
    "cl-nix-lite": {
      "locked": {
        "lastModified": 1728174978,
        "narHash": "sha256-Grqqg+xuicANB85j0gNEXxi9SBKY7bzGeTuyi95eGcY=",
        "owner": "hraban",
        "repo": "cl-nix-lite",
        "rev": "31cfe6275c341eb3120a99f4b1c8516c49a29d87",
        "type": "github"
      },
      "original": {
        "owner": "hraban",
        "repo": "cl-nix-lite",
        "type": "github"
      }
    },
    "flake-compat": {
      "flake": false,
      "locked": {
        "lastModified": 1730663653,
        "narHash": "sha256-kFCUWettiFHDIqxCWWQ9qY8pVh+Lj+XL0Giyy/kdomg=",
        "owner": "hraban",
        "repo": "flake-compat",
        "rev": "e5b16676185cb7548581c852f51ce7f3a49bba5e",
        "type": "github"
      },
      "original": {
        "owner": "hraban",
        "ref": "fixed-output",
        "repo": "flake-compat",
        "type": "github"
      }
    },
    "flake-utils": {
      "inputs": {
        "systems": [
          "mac-app-util",
          "systems"
        ]
      },
      "locked": {
        "lastModified": 1731533236,
        "narHash": "sha256-l0KFg5HjrsfsO/JpG+r7fRrqm12kzFHyUHqHCVpMMbI=",
        "owner": "numtide",
        "repo": "flake-utils",
        "rev": "11707dc2f618dd54ca8739b309ec4fc024de578b",
        "type": "github"
      },
      "original": {
        "id": "flake-utils",
        "type": "indirect"
      }
    },
    "flake-utils_2": {
      "inputs": {
        "systems": "systems_2"
      },
      "locked": {
        "lastModified": 1692799911,
        "narHash": "sha256-3eihraek4qL744EvQXsK1Ha6C3CR7nnT8X2qWap4RNk=",
        "owner": "numtide",
        "repo": "flake-utils",
        "rev": "f9e7cf818399d17d347f847525c5a5a8032e4e44",
        "type": "github"
      },
      "original": {
        "owner": "numtide",
        "repo": "flake-utils",
        "type": "github"
      }
    },
    "home-manager": {
      "inputs": {
        "nixpkgs": [
          "stable-nixos"
        ]
      },
      "locked": {
<<<<<<< HEAD
        "lastModified": 1734366194,
        "narHash": "sha256-vykpJ1xsdkv0j8WOVXrRFHUAdp9NXHpxdnn1F4pYgSw=",
        "owner": "nix-community",
        "repo": "home-manager",
        "rev": "80b0fdf483c5d1cb75aaad909bd390d48673857f",
=======
        "lastModified": 1733951536,
        "narHash": "sha256-Zb5ZCa7Xj+0gy5XVXINTSr71fCfAv+IKtmIXNrykT54=",
        "owner": "nix-community",
        "repo": "home-manager",
        "rev": "1318c3f3b068cdcea922fa7c1a0a1f0c96c22f5f",
>>>>>>> d21cac3d
        "type": "github"
      },
      "original": {
        "owner": "nix-community",
        "ref": "release-24.11",
        "repo": "home-manager",
        "type": "github"
      }
    },
    "mac-app-util": {
      "inputs": {
        "cl-nix-lite": "cl-nix-lite",
        "flake-compat": "flake-compat",
        "flake-utils": "flake-utils",
        "nixpkgs": "nixpkgs",
        "systems": "systems"
      },
      "locked": {
        "lastModified": 1732920695,
        "narHash": "sha256-1fxvJZUznwrmEtYqpPuWi2tPcL9kj6v7p1J7ZZncAPE=",
        "owner": "hraban",
        "repo": "mac-app-util",
        "rev": "548672d0cb661ce11d08ee8bde92b87d2a75c872",
        "type": "github"
      },
      "original": {
        "owner": "hraban",
        "repo": "mac-app-util",
        "type": "github"
      }
    },
    "mactelnet": {
      "inputs": {
        "flake-utils": "flake-utils_2",
        "nixpkgs": [
          "stable-nixos"
        ]
      },
      "locked": {
        "lastModified": 1694079869,
        "narHash": "sha256-dgK18kn2nSPpvD1UPEWdm74ozJOEg+0VmRUP8DZaWdI=",
        "owner": "sgrimee",
        "repo": "mactelnet",
        "rev": "9597004df1f50fbae7769e3992ccee60f286fba8",
        "type": "github"
      },
      "original": {
        "owner": "sgrimee",
        "repo": "mactelnet",
        "type": "github"
      }
    },
    "nix-darwin": {
      "inputs": {
        "nixpkgs": [
          "stable-darwin"
        ]
      },
      "locked": {
        "lastModified": 1733570843,
        "narHash": "sha256-sQJAxY1TYWD1UyibN/FnN97paTFuwBw3Vp3DNCyKsMk=",
        "owner": "lnl7",
        "repo": "nix-darwin",
        "rev": "a35b08d09efda83625bef267eb24347b446c80b8",
        "type": "github"
      },
      "original": {
        "owner": "lnl7",
        "repo": "nix-darwin",
        "type": "github"
      }
    },
    "nixos-hardware": {
      "locked": {
        "lastModified": 1734352517,
        "narHash": "sha256-mfv+J/vO4nqmIOlq8Y1rRW8hVsGH3M+I2ESMjhuebDs=",
        "owner": "NixOS",
        "repo": "nixos-hardware",
        "rev": "b12e314726a4226298fe82776b4baeaa7bcf3dcd",
        "type": "github"
      },
      "original": {
        "owner": "NixOS",
        "repo": "nixos-hardware",
        "type": "github"
      }
    },
    "nixpkgs": {
      "locked": {
        "lastModified": 1732617236,
        "narHash": "sha256-PYkz6U0bSEaEB1al7O1XsqVNeSNS+s3NVclJw7YC43w=",
        "owner": "NixOS",
        "repo": "nixpkgs",
        "rev": "af51545ec9a44eadf3fe3547610a5cdd882bc34e",
        "type": "github"
      },
      "original": {
        "owner": "NixOS",
        "repo": "nixpkgs",
        "rev": "af51545ec9a44eadf3fe3547610a5cdd882bc34e",
        "type": "github"
      }
    },
    "nixpkgs_2": {
      "locked": {
        "lastModified": 1731763621,
        "narHash": "sha256-ddcX4lQL0X05AYkrkV2LMFgGdRvgap7Ho8kgon3iWZk=",
        "owner": "NixOS",
        "repo": "nixpkgs",
        "rev": "c69a9bffbecde46b4b939465422ddc59493d3e4d",
        "type": "github"
      },
      "original": {
        "owner": "NixOS",
        "ref": "nixpkgs-unstable",
        "repo": "nixpkgs",
        "type": "github"
      }
    },
    "root": {
      "inputs": {
        "home-manager": "home-manager",
        "mac-app-util": "mac-app-util",
        "mactelnet": "mactelnet",
        "nix-darwin": "nix-darwin",
        "nixos-hardware": "nixos-hardware",
        "sops-nix": "sops-nix",
        "stable-darwin": "stable-darwin",
        "stable-nixos": "stable-nixos",
        "unstable": "unstable"
      }
    },
    "sops-nix": {
      "inputs": {
        "nixpkgs": "nixpkgs_2"
      },
      "locked": {
<<<<<<< HEAD
        "lastModified": 1734546875,
        "narHash": "sha256-6OvJbqQ6qPpNw3CA+W8Myo5aaLhIJY/nNFDk3zMXLfM=",
        "owner": "Mic92",
        "repo": "sops-nix",
        "rev": "ed091321f4dd88afc28b5b4456e0a15bd8374b4d",
=======
        "lastModified": 1733965552,
        "narHash": "sha256-GZ4YtqkfyTjJFVCub5yAFWsHknG1nS/zfk7MuHht4Fs=",
        "owner": "Mic92",
        "repo": "sops-nix",
        "rev": "2d73fc6ac4eba4b9a83d3cb8275096fbb7ab4004",
>>>>>>> d21cac3d
        "type": "github"
      },
      "original": {
        "owner": "Mic92",
        "ref": "master",
        "repo": "sops-nix",
        "type": "github"
      }
    },
    "stable-darwin": {
      "locked": {
<<<<<<< HEAD
        "lastModified": 1734589538,
        "narHash": "sha256-WErwexYxXfZi8VFFVCxLObGdN12/Vs+pMbTXKcoxBqo=",
        "owner": "NixOS",
        "repo": "nixpkgs",
        "rev": "a53cfe5e6e9fb28b1442b2b6a9fd577d8d64c6d6",
=======
        "lastModified": 1734172825,
        "narHash": "sha256-C/FMpV+9VUYvW9fNE+/YQaobHC/bONwGzAdpgbNWfcw=",
        "owner": "NixOS",
        "repo": "nixpkgs",
        "rev": "cf14ff3b4e8e716346d6f1e8ee6d811c0c0838a7",
>>>>>>> d21cac3d
        "type": "github"
      },
      "original": {
        "owner": "NixOS",
        "ref": "nixpkgs-24.11-darwin",
        "repo": "nixpkgs",
        "type": "github"
      }
    },
    "stable-nixos": {
      "locked": {
<<<<<<< HEAD
        "lastModified": 1734600368,
        "narHash": "sha256-nbG9TijTMcfr+au7ZVbKpAhMJzzE2nQBYmRvSdXUD8g=",
        "owner": "nixos",
        "repo": "nixpkgs",
        "rev": "b47fd6fa00c6afca88b8ee46cfdb00e104f50bca",
=======
        "lastModified": 1734083684,
        "narHash": "sha256-5fNndbndxSx5d+C/D0p/VF32xDiJCJzyOqorOYW4JEo=",
        "owner": "nixos",
        "repo": "nixpkgs",
        "rev": "314e12ba369ccdb9b352a4db26ff419f7c49fa84",
>>>>>>> d21cac3d
        "type": "github"
      },
      "original": {
        "owner": "nixos",
        "ref": "nixos-24.11",
        "repo": "nixpkgs",
        "type": "github"
      }
    },
    "systems": {
      "locked": {
        "lastModified": 1689347925,
        "narHash": "sha256-ozenz5bFe1UUqOn7f60HRmgc01BgTGIKZ4Xl+HbocGQ=",
        "owner": "nix-systems",
        "repo": "default-darwin",
        "rev": "2235d7e6cc29ae99878133c95e9fe5e157661ffb",
        "type": "github"
      },
      "original": {
        "owner": "nix-systems",
        "repo": "default-darwin",
        "type": "github"
      }
    },
    "systems_2": {
      "locked": {
        "lastModified": 1681028828,
        "narHash": "sha256-Vy1rq5AaRuLzOxct8nz4T6wlgyUR7zLU309k9mBC768=",
        "owner": "nix-systems",
        "repo": "default",
        "rev": "da67096a3b9bf56a91d16901293e51ba5b49a27e",
        "type": "github"
      },
      "original": {
        "owner": "nix-systems",
        "repo": "default",
        "type": "github"
      }
    },
    "unstable": {
      "locked": {
<<<<<<< HEAD
        "lastModified": 1734424634,
        "narHash": "sha256-cHar1vqHOOyC7f1+tVycPoWTfKIaqkoe1Q6TnKzuti4=",
        "owner": "nixos",
        "repo": "nixpkgs",
        "rev": "d3c42f187194c26d9f0309a8ecc469d6c878ce33",
=======
        "lastModified": 1734119587,
        "narHash": "sha256-AKU6qqskl0yf2+JdRdD0cfxX4b9x3KKV5RqA6wijmPM=",
        "owner": "nixos",
        "repo": "nixpkgs",
        "rev": "3566ab7246670a43abd2ffa913cc62dad9cdf7d5",
>>>>>>> d21cac3d
        "type": "github"
      },
      "original": {
        "owner": "nixos",
        "ref": "nixos-unstable",
        "repo": "nixpkgs",
        "type": "github"
      }
    }
  },
  "root": "root",
  "version": 7
}<|MERGE_RESOLUTION|>--- conflicted
+++ resolved
@@ -77,19 +77,11 @@
         ]
       },
       "locked": {
-<<<<<<< HEAD
-        "lastModified": 1734366194,
-        "narHash": "sha256-vykpJ1xsdkv0j8WOVXrRFHUAdp9NXHpxdnn1F4pYgSw=",
-        "owner": "nix-community",
-        "repo": "home-manager",
-        "rev": "80b0fdf483c5d1cb75aaad909bd390d48673857f",
-=======
         "lastModified": 1733951536,
         "narHash": "sha256-Zb5ZCa7Xj+0gy5XVXINTSr71fCfAv+IKtmIXNrykT54=",
         "owner": "nix-community",
         "repo": "home-manager",
         "rev": "1318c3f3b068cdcea922fa7c1a0a1f0c96c22f5f",
->>>>>>> d21cac3d
         "type": "github"
       },
       "original": {
@@ -227,19 +219,11 @@
         "nixpkgs": "nixpkgs_2"
       },
       "locked": {
-<<<<<<< HEAD
-        "lastModified": 1734546875,
-        "narHash": "sha256-6OvJbqQ6qPpNw3CA+W8Myo5aaLhIJY/nNFDk3zMXLfM=",
-        "owner": "Mic92",
-        "repo": "sops-nix",
-        "rev": "ed091321f4dd88afc28b5b4456e0a15bd8374b4d",
-=======
         "lastModified": 1733965552,
         "narHash": "sha256-GZ4YtqkfyTjJFVCub5yAFWsHknG1nS/zfk7MuHht4Fs=",
         "owner": "Mic92",
         "repo": "sops-nix",
         "rev": "2d73fc6ac4eba4b9a83d3cb8275096fbb7ab4004",
->>>>>>> d21cac3d
         "type": "github"
       },
       "original": {
@@ -251,19 +235,11 @@
     },
     "stable-darwin": {
       "locked": {
-<<<<<<< HEAD
-        "lastModified": 1734589538,
-        "narHash": "sha256-WErwexYxXfZi8VFFVCxLObGdN12/Vs+pMbTXKcoxBqo=",
-        "owner": "NixOS",
-        "repo": "nixpkgs",
-        "rev": "a53cfe5e6e9fb28b1442b2b6a9fd577d8d64c6d6",
-=======
         "lastModified": 1734172825,
         "narHash": "sha256-C/FMpV+9VUYvW9fNE+/YQaobHC/bONwGzAdpgbNWfcw=",
         "owner": "NixOS",
         "repo": "nixpkgs",
         "rev": "cf14ff3b4e8e716346d6f1e8ee6d811c0c0838a7",
->>>>>>> d21cac3d
         "type": "github"
       },
       "original": {
@@ -275,19 +251,11 @@
     },
     "stable-nixos": {
       "locked": {
-<<<<<<< HEAD
-        "lastModified": 1734600368,
-        "narHash": "sha256-nbG9TijTMcfr+au7ZVbKpAhMJzzE2nQBYmRvSdXUD8g=",
-        "owner": "nixos",
-        "repo": "nixpkgs",
-        "rev": "b47fd6fa00c6afca88b8ee46cfdb00e104f50bca",
-=======
         "lastModified": 1734083684,
         "narHash": "sha256-5fNndbndxSx5d+C/D0p/VF32xDiJCJzyOqorOYW4JEo=",
         "owner": "nixos",
         "repo": "nixpkgs",
         "rev": "314e12ba369ccdb9b352a4db26ff419f7c49fa84",
->>>>>>> d21cac3d
         "type": "github"
       },
       "original": {
@@ -329,19 +297,11 @@
     },
     "unstable": {
       "locked": {
-<<<<<<< HEAD
-        "lastModified": 1734424634,
-        "narHash": "sha256-cHar1vqHOOyC7f1+tVycPoWTfKIaqkoe1Q6TnKzuti4=",
-        "owner": "nixos",
-        "repo": "nixpkgs",
-        "rev": "d3c42f187194c26d9f0309a8ecc469d6c878ce33",
-=======
         "lastModified": 1734119587,
         "narHash": "sha256-AKU6qqskl0yf2+JdRdD0cfxX4b9x3KKV5RqA6wijmPM=",
         "owner": "nixos",
         "repo": "nixpkgs",
         "rev": "3566ab7246670a43abd2ffa913cc62dad9cdf7d5",
->>>>>>> d21cac3d
         "type": "github"
       },
       "original": {
